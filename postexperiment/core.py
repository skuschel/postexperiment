'''
The core classes for data evaluation:
`Shot`
  is representing a single event (Laser shot, accelerator shot,..)

`ShotSeries`
  represents a collections of shots.

Copyright:
Alexander Blinne, 2018
Stephan Kuschel, 2018
'''


import copy
import collections
import collections.abc
import itertools
import os
import sys
import os.path as osp
import re
import abc
import functools
from future.utils import with_metaclass
import concurrent.futures as cf

import numpy as np

from . import common
from .datasources import LazyAccess

__all__ = ['Diagnostic', 'Shot', 'ShotSeries']


class Diagnostic():
    '''
    represents a diagnostic.
    This class wraps the callable.
    '''
    def __new__(cls, func, **kwargs):
        # ensure: `diagnostic(diagnostic) is diagnostic`. see also: test_double_init
        if isinstance(func, cls):
            return func  # kwargs are handled in __init__
        else:
            return super(Diagnostic, cls).__new__(cls)

    def __init__(self, func):
        if self is func:
            # `diagnostic(diagnostic)`, do not wrap twice.
            return
        if not callable(func):
            s = '{} must be a callable'.format(func)
            raise TypeError(s)
        self.function = func

    @property
    def __name__(self):
        return self.function.__name__

    def __call__(self, shot, *args, **kwargs):
        return self._execute(shot, *args, **kwargs)

    def _execute(self, shot, *args, **kwargs):
        try:
            ret = self.function(shot, *args, **kwargs)
        except(TypeError):
            kwargs.pop('context')
            ret = self.function(shot, *args, **kwargs)
        return ret

    def __repr__(self):
        return '<diagnostic({})>'.format(self.function)

    __str__ = __repr__


class Shot(collections.abc.MutableMapping):
    '''
    The Shot class representing a single shot or event on the experiment.
    The most convenient way is to think of Shots as python dictionaries. They
    have many key value pairs containing all information that is known about
    this particular Shot/Event.
    The Shot class follows the "WORM" (write once, read many) pattern to ensure
    that data cannot be tempered with.
    However, some values in datasource may represent
    unknwown data, but the Shot class represented unknowns by
    missing keys. Therefore attempting to assign one of the values of
    `Shot.unknowncontent` will be ignored.

    Values may be assigend a `LazyAccess` object to retrieve the data from disk
    or network on demand. They are automatically accessed using `Shot.__getitem__`.
    The data is not accessed on pickling.
    Be careful, as `dict(shot)` will access all data! Us `shot._mapping` to directly
    access the data while preventing the LazyAccess to load the full data.

    Copyright:
    Alexander Blinne, 2018
    Stephan Kuschel, 2018
    '''
    diagnostics = dict()
    alias = dict()
    unknowncontent = [None, '', ' ', 'None', 'none', 'unknown',
                      '?', 'NA', 'N/A', 'n/a', [], ()]
    __slots__ = ['_mapping']
    import numpy as np  # to be used within `__call__`. See also: `__getitem__`.

    @classmethod
    def _register_diagnostic_fromdict(cls, diags):
        '''
        register diagnostic from the provided dictionary.
        The key is used as the functions name. The contents of the
        dictionary should be:

        {'diganostics_name': callable}
        '''
        # make sure to convert all callables to
        # diagnostics
        d = {key: Diagnostic(val) for key, val in diags.items()}
        cls.diagnostics.update(d)

    @classmethod
    def register_diagnostic(cls, arg):
        '''
        This function should be used to register a diagnostic.
<<<<<<< HEAD
        Note: this can be used as a function decorator.
=======
>>>>>>> 5a3b15fa

        A diagnostic is a function, which takes a single `Shot` object and returns
        a result of any kind. Examples of such functions can be found in the
        `postexperiment.diagnostics` submodule.

        arg
        ---
          * Either a function: and the name will be taken
            from the `args.__name__` attribute.
          * Or a dictionary mapping from names to the actual function.
        '''
        if isinstance(arg, collections.Mapping):
            diags = arg
        elif callable(arg):
            diags = {arg.__name__: arg}
        else:
            diags = {f.__name__: f for f in arg}
        cls._register_diagnostic_fromdict(diags)
        return arg

    def __new__(cls, *args, **kwargs):
        # ensure: `Shot(shot) is shot`. see also: test_double_init
        if len(args) == 1 and isinstance(args[0], Shot):
            return args[0]  # kwargs are handled in __init__
        else:
            return super(Shot, cls).__new__(cls)

    def __init__(self, *args, **kwargs):
        '''
        Initiate a Shot like a dictionary.

        Up to one dictionary or another Shot can be supplied. Additional
        values can be given as `kwargs`.

        kwargs
        ------
          skipcheck: bool, False: this is a special kwarg, which -- if set to true --
            changes the __init__ process of the Shot.
            If `skipcheck is True`, then the supplied dictionary
            is directly attached to the Shot as its internal
            dictionary, skipping some sanity checks, which `__setitem__` would
            perform.
            In case this Shot is initialized with another Shot, sanity
            checks are always bypassed (`Shot(shot) is Shot` is always `True`).

          all other kwargs are added to the shots dictionary.
        '''
        if len(args) > 1:
            s = 'Shot.__init__ expected at most 1 arguments, got {}'
            raise TypeError(s.format(len(args)))
        if len(args) == 1 and isinstance(args[0], Shot):
            # self._mapping = args[0]._mapping already set in __new__
            # therefore `self.update(*args)` is not neccessary.
            self.update(**kwargs)
            return
        # if here, args[0] must be a dict not a shot
        if kwargs.pop('skipcheck', False):
            # skip the use of __setitem__ for every dict item
            # (40ms vs 3sec for 7500 Shots with 70 items each)
            self._mapping = args[0] if len(args) == 1 else dict()
            self.update(**kwargs)
        else:
            self._mapping = dict()
            # self.update calls __setitem__ internally
            self.update(*args, **kwargs)

    def __getitem__(self, key):
        # print('accessing {}'.format(key))
        if key == 'self':
            return self
        if key in self.alias:
            return self[self.alias[key]]
        if key in self:
            ret = self._mapping[key]
        else:
            # with this the call interface can use self as the local mapping
            # to gain access to attached diagnostic.
            # this line also gives access to the numpy import on class level.
            ret = getattr(self, key)
        # Handle LazyAccess. Lazy access object only hold references to
        # the data and retrieve them when needed.
        if isinstance(ret, LazyAccess):
            # it depends on the LazyAccess object whether or not,
            # the "key" information is beeing used.
            ret = ret.access(self, key)
        return ret

    def updatealias(self, *args, **kwargs):
        '''
        adds an alias to the mapping of aliases `self.alias`
        same as `self.alias.update(*args, **kwargs)`.
        '''
        self.alias.update(*args, **kwargs)

    def __getattr__(self, key):
        '''
        this function implements the access to all diagnostics.
        '''
        if key.startswith('_'):
            raise AttributeError

        # this raises a NameError if key cannot be found.
        diagnostic = self.diagnostics[key]

        def call(*args, context=None, **kwargs):
            if context is None:
                context = common.DefaultContext()
            context['shot'] = self
            ret = diagnostic(self, *args, context=context, **kwargs)
            return ret
        return call

    def __call__(self, expr):
        '''
        a unified interface to access shot data. Just use dictionary or
        diagnostic names.
        numpy is also available in the namespace as `np`.

        Example:
          * `shot('x + y + examplediagnostic()')`
          * `shot('np.sum(image)')`
        '''
        # globals must be a real dict.
        # locals can be any mapping, therefore just use `self`.
        return eval(expr, {}, self)

    @staticmethod
    def _isvaliddata(val):
        if isinstance(val, LazyAccess):
            return True
        if isinstance(val, np.ndarray):
            s = val.size
            if s == 0:
                # empty array: np.array([])
                # nested empty: np.array([[]])
                return False
            elif s > 1:
                # Arrays with more than one element are always considered data.
                # Todo: `np.array([np.nan, np.nan, None])` is still
                # considered data, but should not.
                return True
            else:
                # either `np.array(['data']`) (`shape=(1,)`)
                # or `np.array('data')` (`shape=()`)
                pass
        if val in Shot.unknowncontent:
            return False
        try:
            if np.isnan(val):
                return False
        except(TypeError):
            pass
        return True

    def __setitem__(self, key, val):
        if not self._isvaliddata(val):
            # ignore invalid data
            # print('ignored: {}'.format(val))
            return
        if key in self and self._mapping[key] != val:
            s = '''
                Once assigned, shots cannot be changed. If you have
                multiple data sources, their information must match.
                You are attempting to reassign the key "{}"
                from "{}" to "{}"
                on Shot "{}".
                '''
            raise ValueError(s.format(key, repr(self._mapping[key]), repr(val), repr(self)))
        # assign value if all sanity checks passed
        self._mapping[key] = val

    def update(self, *args, **kwargs):
        if len(args) > 1:
            s = 'update expected at most 1 arguments, got {}'
            raise TypeError(s.format(len(args)))
        elif len(args) == 1:
            arg = args[0]
            updatedict = arg._mapping if isinstance(arg, Shot) else arg
            super().update(updatedict, **kwargs)
        else:
            super().update(**kwargs)

    def __iter__(self):
        # iterating over the keys.
        return iter(self._mapping)

    def __eq__(self, other):
        if isinstance(other, Shot):
            return self._mapping == other._mapping
        else:
            return self._mapping == other

    def __len__(self):
        return len(self._mapping)

    def __contains__(self, key):
        # this is a big timesaver, as the default implementation just tries to
        # access the key, discards the result and returns true on success.
        # Therefore this can trigger a LazyAccess.
        return key in self._mapping

    def __delitem__(self, key):
        raise NotImplemented

    def __str__(self):
        s = '<Shot with {} items>'
        return s.format(len(self))

    def __repr__(self):
        s = '<Shot ({} items): {}>'
        return s.format(len(self), self._mapping)

    def __hash__(self):
        return id(self)


class make_shotid():

    def __init__(self, *shot_id_fields):
        '''
        *shot_id_fields must be tuples containg
          the key name and its type.
          example: `make_shotid(('time', int), ('accurate_time', int))`
        '''
        self._shot_id_fields = sorted(shot_id_fields)

    def __call__(self, shot):
        '''
        returns a hashable tuple which can be used for indexing the shot
        '''
        idx = tuple((k, f(shot[k])) for k, f in self._shot_id_fields)
        return idx

    def __str__(self):
        s = 'ShotId("{}")'
        return s.format(self._shot_id_fields)

    __repr__ = __str__


class ShotSeries(object):

    def __init__(self, *shot_id_fields):
        '''
        Data must be a list of dictionaries or None.
        '''
        self._shot_id_fields = shot_id_fields
        self.ShotId = make_shotid(*shot_id_fields)
        self._shots = collections.OrderedDict()
        self.sources = dict()
        self.pbar = lambda x: x

    def __getstate__(self):
        result = self.__dict__.copy()
        del result['pbar']
        return result

    def __setstate__(self, dict):
        self.__dict__ = dict
        self.pbar = lambda x: x
        return self

    def __copy__(self):
        newone = type(self)()
        newone.__dict__.update(self.__dict__)
        newone._shots = copy.copy(self.shots)
        return newone

    @classmethod
    def empty_like(cls, other):
        newone = type(other)()
        newone.__dict__.update(other.__dict__)
        newone._shots = collections.OrderedDict()
        return newone

    def load(self, nmax=None):
        """
        Loads shots from all attached sources.

        kwargs
        ------
          nmax=None:
            if an int is given only this many shots will be loaded from each source.
        """
        for source in self.sources.values():
            self.merge(source(), nmax=nmax)

        return self

    def merge(self, shotlist, nmax=None):
        '''
        merges a shotlist into the current ShotSeries `self` and
        and combines the provided information. Shots are considered identical if
        ALL shot_id_fields given by `shot_id_fields` are equal. Both ShotSeries
        MUST have all `shot_id_fields` present.

        kwargs
        ------
          nmax=None:
            if an int is given only this many shots merged.
        '''
        nmax = sys.maxsize if nmax is None else nmax
        for datadict, _ in zip(shotlist, range(nmax)):
            shotid = self.ShotId(datadict)
            if shotid in self._shots:
                self._shots[shotid].update(datadict)
            else:
                # add entirely new the data and enusure data is a Shot object
                # Shot(shot) is shot, see Shot.__new__
                self._shots[shotid] = Shot(datadict)
        return self

    def sorted(self, **kwargs):
        sortedlist = sorted(self, **kwargs)
        return ShotSeries.empty_like(self).merge(sortedlist)

    def sortby(self, expr):
        '''
        returns a sorted ShotSeries. Elements on which the `expr` cannot be
        evaluated are (silently) discarded.
        '''
        exprc = compile(expr, '<string>', 'eval')

        def keyf(s):
            return s(exprc)
        # A tuple always evaluates to True unless its empty.
        ss = self.filter('({},True)'.format(expr))
        return ss.sorted(key=keyf)

    def __call__(self, expr, pbar=None):
        '''
        access shot data via the call interface. Calls will be forwarded
        to all shots contained in this shot series and the results will be yielded.

        Data is only returned for shots containing all required information. All other shots
        are simply left out.

        kwargs
        ------
          pbar: function
            A function wrapping self on execution. Perfect place for a progress bar.
            Example within a jupyter session:
              `import tqdm` and then use `pbar=tqdm.tqdm_notebook`
        '''
        # compile the expr once
        # Example: 'a+b+x(2)'
        # compile time: 7.8 us
        # eval time of compiled expr: < 500 ns
        exprc = compile(expr, '<string>', 'eval')
        pbar = self.pbar if pbar is None else pbar
        for shot in pbar(self):
            try:
                # yield the result. It may be a single int or a huge image.
                yield shot(exprc)
            except(KeyError, NameError, TypeError, ValueError, RuntimeError):
                pass

    def __iter__(self):
        return iter(self._shots.values())

    def __reversed__(self):
        return reversed(self._shots.values())

    def __setitem__(self, key, val):
        '''
        sets the value for all shots within the Series. Shots refusing
        the assignment will be ignored.
        In case this happens a warning message will be printed.
        '''
        fails = 0
        for shot in self:
            try:
                shot[key] = val
            except(ValueError):
                fails += 1
        if fails > 0:
            s = '{}/{} shots refused the item assignment "{}" to "{}"'
            print(s.format(fails, len(self), key, val))

    def __getitem__(self, key):
        if isinstance(key, int):
            if key < 0:
                key = len(self) + key
            return next(itertools.islice(self._shots.values(), key, None))

        elif isinstance(key, slice):
            shots = self._shots.values()

            start, stop, step = key.start, key.stop, key.step

            if start and start < 0:
                start = len(self) + start

            if stop and stop < 0:
                stop = len(self) + stop

            if step and step < 0:
                shots = reversed(shots)
                step = -step
                if start:
                    start = len(self) - 1 - start
                if stop:
                    stop = len(self) - 1 - stop

            data = list(itertools.islice(shots, start, stop, step))
            return ShotSeries.empty_like(self).merge(data)
        else:
            return self._shots[key]

    def __contains__(self, key):
        return key in self._shots

    def __len__(self):
        return len(self._shots)

    def __str__(self):
        s = '<ShotSeries({}): {} entries>'
        sid = '{}'.format(self.ShotId)
        return s.format(sid, len(self))

    __repr__ = __str__

    def groupby(self, *keys):
        def keyfun(shot):
            return tuple(shot[key] for key in keys)
        for k, g in itertools.groupby(sorted(self, key=keyfun), key=keyfun):
            if isinstance(k, tuple) and len(k) == 1:
                k = k[0]
            yield k, ShotSeries.empty_like(self).merge(g)

    def _filter_fun(self, fun):
        return ShotSeries.empty_like(self).merge(filter(fun, self))

    def _filter_string(self, expr):
        expr = '(self,({}))'.format(expr)
        exprc = compile(expr, '<string>', 'eval')
        shotlist = []
        for s, b in self(expr):
            if b:
                shotlist.append(s)
        return ShotSeries.empty_like(self).merge(shotlist)

    def filter(self, f):
        '''
        returns a new ShotSeries, filtered by f.
        f can be:
          * A function where `f(shot)` evaluates to True or False
          * A string such that `shot(f)` evaluates to True or False
        '''
        if callable(f):
            return self._filter_fun(f)
        else:
            return self._filter_string(f)

    def filterby(self, **key_val_dict):
        def fun(shot):
            return all(
                shot[key] == val for key, val in key_val_dict.items())
        return self.filter(fun)

    def mean(self, attr, *args, parallel=False, **kwargs):
        caller = _ShotAttributeCaller(attr, *args, **kwargs)

        if parallel:
            pool = cf.ProcessPoolExecutor()
            data = list(pool.map(caller, self))
            pool.shutdown()
        else:
            data = list(map(caller, self))

        namedtupletype = None
        if isinstance(data[0], tuple) and type(data[0]) is not tuple:
            # will get here for namedtuples (and maybe some other things but I don't care)
            namedtupletype = type(data[0])

        dd = np.stack(np.array(d) for d in data)
        dm = np.mean(dd, axis=0)

        if namedtupletype:
            return namedtupletype(*dm)

        return dm

    def grouped_mean(self, attr, keys, *args, **kwargs):
        group_id = []
        results = []
        for value, shots in self.groupby(*keys):
            group_id.append(value)
            results.append(shots.mean(attr, *args, **kwargs))
        return group_id, results


class _ShotAttributeCaller:
    def __init__(self, attr, *args, **kwargs):
        self.attr = attr
        self.args = args
        self.kwargs = kwargs

    def __call__(self, shot):
        return getattr(shot, self.attr)(*self.args, **self.kwargs)<|MERGE_RESOLUTION|>--- conflicted
+++ resolved
@@ -84,11 +84,11 @@
     The Shot class follows the "WORM" (write once, read many) pattern to ensure
     that data cannot be tempered with.
     However, some values in datasource may represent
-    unknwown data, but the Shot class represented unknowns by
+    unknown data, but the Shot class represented unknowns by
     missing keys. Therefore attempting to assign one of the values of
     `Shot.unknowncontent` will be ignored.
 
-    Values may be assigend a `LazyAccess` object to retrieve the data from disk
+    Values may be assigned a `LazyAccess` object to retrieve the data from disk
     or network on demand. They are automatically accessed using `Shot.__getitem__`.
     The data is not accessed on pickling.
     Be careful, as `dict(shot)` will access all data! Us `shot._mapping` to directly
@@ -123,10 +123,7 @@
     def register_diagnostic(cls, arg):
         '''
         This function should be used to register a diagnostic.
-<<<<<<< HEAD
         Note: this can be used as a function decorator.
-=======
->>>>>>> 5a3b15fa
 
         A diagnostic is a function, which takes a single `Shot` object and returns
         a result of any kind. Examples of such functions can be found in the
